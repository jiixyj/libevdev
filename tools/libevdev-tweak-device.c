--- conflicted
+++ resolved
@@ -39,7 +39,7 @@
 #include "libevdev.h"
 
 static void
-usage(const char *argv0)
+usage(void)
 {
 	printf("%s --abs <axis> [--min min] [--max max] [--res res] [--fuzz fuzz] [--flat flat] /dev/input/eventXYZ\n"
 	       "\tChange the absinfo struct for the named axis\n"
@@ -47,13 +47,9 @@
 	       "\tChange the x/y resolution on the given device\n"
 	       "%s --led <led> --on|--off /dev/input/eventXYZ\n"
 	       "\tEnable or disable the named LED\n",
-<<<<<<< HEAD
-	       argv0, argv0);
-=======
-	       program_invocation_short_name,
-	       program_invocation_short_name,
-	       program_invocation_short_name);
->>>>>>> bf8e6b29
+	       getprogname(),
+	       getprogname(),
+	       getprogname());
 }
 
 enum mode {
@@ -383,12 +379,6 @@
 	int xres = 0,
 	    yres = 0;
 
-<<<<<<< HEAD
-	rc = parse_options(argc, argv);
-	if (rc != 0 || !path) {
-		usage(argv[0]);
-		goto out;
-=======
 	mode = parse_options_mode(argc, argv, &path);
 	switch (mode) {
 		case MODE_HELP:
@@ -412,7 +402,6 @@
 			fprintf(stderr,
 				"++?????++ Out of Cheese Error. Redo From Start.\n");
 			goto out;
->>>>>>> bf8e6b29
 	}
 
 	if (rc != EXIT_SUCCESS)
